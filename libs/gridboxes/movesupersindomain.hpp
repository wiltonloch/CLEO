--- conflicted
+++ resolved
@@ -116,181 +116,9 @@
 
       int comm_size;
       MPI_Comm_size(MPI_COMM_WORLD, &comm_size);
-<<<<<<< HEAD
       if (comm_size > 1) {
         sendrecv_supers(gbxmaps, d_gbxs, totsupers);  // TODO(ALL): make GPU compatible
       }
-=======
-      MPI_Comm_rank(MPI_COMM_WORLD, &my_rank);
-
-      std::vector<MPI_Request> exchange_requests(comm_size * 6, MPI_REQUEST_NULL);
-      std::vector<MPI_Status> exchange_statuses(comm_size * 6);
-
-      std::vector<int> per_process_send_superdrops(comm_size, 0);
-      std::vector<int> per_process_recv_superdrops(comm_size, 0);
-
-      std::vector<int> uint64_send_displacements(comm_size, 0);
-      std::vector<int> uint64_recv_displacements(comm_size, 0);
-
-      std::vector<int> uint_send_displacements(comm_size, 0);
-      std::vector<int> uint_recv_displacements(comm_size, 0);
-      std::vector<int> uint_send_counts(comm_size, 0);
-      std::vector<int> uint_recv_counts(comm_size, 0);
-
-      std::vector<int> double_send_displacements(comm_size, 0);
-      std::vector<int> double_recv_displacements(comm_size, 0);
-      std::vector<int> double_send_counts(comm_size, 0);
-      std::vector<int> double_recv_counts(comm_size, 0);
-      std::vector<std::vector<int>> superdrops_indices_per_process(comm_size);
-
-      size_t total_superdrops_to_send = 0;
-      size_t total_superdrops_to_recv = 0;
-      size_t local_superdrops         = 0;
-      size_t superdrop_index          = totsupers.extent(0) - 1;
-      Superdrop & drop                = totsupers(superdrop_index);
-
-      // Go through superdrops from back to front and find how many should be sent and their indices
-      while (drop.get_sdgbxindex() >= ngbxs) {
-        if (drop.get_sdgbxindex() < LIMITVALUES::uintmax) {
-          int target_process = (LIMITVALUES::uintmax - drop.get_sdgbxindex()) - 1;
-          per_process_send_superdrops[target_process]++;
-          superdrops_indices_per_process[target_process].push_back(superdrop_index);
-          total_superdrops_to_send++;
-        }
-        drop = totsupers(--superdrop_index);
-      }
-      local_superdrops = superdrop_index + 1;
-
-      // Share how many superdrops each process will send and receive to/from the others
-      MPI_Alltoall(per_process_send_superdrops.data(), 1, MPI_INT,
-                   per_process_recv_superdrops.data(), 1, MPI_INT, MPI_COMM_WORLD);
-      total_superdrops_to_recv = std::accumulate(per_process_recv_superdrops.begin(),
-                                                 per_process_recv_superdrops.end(), 0);
-
-      if (local_superdrops + total_superdrops_to_recv > totsupers.extent(0)) {
-        std::cout << "MAXIMUM NUMBER OF LOCAL SUPERDROPLETS EXCEEDED" << std::endl;
-        return;
-      }
-
-      // Knowing how many superdroplets will be sent and received, allocate
-      // buffers to serialize the data
-      std::vector<double> superdrops_double_send_data(total_superdrops_to_send * 5);
-      std::vector<double> superdrops_double_recv_data(total_superdrops_to_recv * 5);
-      std::vector<unsigned int> superdrops_uint_send_data(total_superdrops_to_send * 2);
-      std::vector<unsigned int> superdrops_uint_recv_data(total_superdrops_to_recv * 2);
-      std::vector<uint64_t> superdrops_uint64_send_data(total_superdrops_to_send);
-      std::vector<uint64_t> superdrops_uint64_recv_data(total_superdrops_to_recv);
-
-      // Calculate the send and receive counts and displacements for each of the target processes
-      for (int i = 0; i < comm_size; i++) {
-        double_send_counts[i] = per_process_send_superdrops[i] * 5;
-        double_recv_counts[i] = per_process_recv_superdrops[i] * 5;
-        uint_send_counts[i] = per_process_send_superdrops[i] * 2;
-        uint_recv_counts[i] = per_process_recv_superdrops[i] * 2;
-        if (i > 0) {
-          uint_send_displacements[i] = uint_send_displacements[i - 1] +
-                                       uint_send_counts[i - 1];
-          uint_recv_displacements[i] = uint_recv_displacements[i - 1] +
-                                       uint_recv_counts[i - 1];
-
-          uint64_send_displacements[i] = uint64_send_displacements[i - 1] +
-                                         per_process_send_superdrops[i - 1];
-          uint64_recv_displacements[i] = uint64_recv_displacements[i - 1] +
-                                         per_process_recv_superdrops[i - 1];
-
-          double_send_displacements[i] = double_send_displacements[i - 1] +
-                                         double_send_counts[i - 1];
-          double_recv_displacements[i] = double_recv_displacements[i - 1] +
-                                         double_recv_counts[i - 1];
-        }
-      }
-
-      // Serialize the data for all superdroplets into the exchange arrays
-      unsigned int send_superdrop_index = 0;
-      for (int process_index = 0; process_index < comm_size; process_index++)
-        for (int superdrop = 0;
-           superdrop < per_process_send_superdrops[process_index];
-           superdrop++) {
-          superdrop_index = superdrops_indices_per_process[process_index][superdrop];
-          totsupers[superdrop_index]
-                   .serialize_uint_components(superdrops_uint_send_data.begin() +
-                                              send_superdrop_index * 2);
-          totsupers[superdrop_index]
-                   .serialize_uint64_components(superdrops_uint64_send_data.begin() +
-                                                send_superdrop_index);
-          totsupers[superdrop_index]
-                   .serialize_double_components(superdrops_double_send_data.begin() +
-                                                send_superdrop_index * 5);
-          send_superdrop_index++;
-        }
-
-      for (int i = 0; i < comm_size; i++) {
-        if (i != my_rank) {
-          // Checks whether something should be sent to process i
-          if (per_process_send_superdrops[i] > 0) {
-            MPI_Isend(superdrops_uint_send_data.data() + uint_send_displacements[i],
-                      uint_send_counts[i], MPI_UNSIGNED, i, 0, MPI_COMM_WORLD,
-                      exchange_requests.data() + i);
-
-            MPI_Isend(superdrops_uint64_send_data.data() + uint64_send_displacements[i],
-                      per_process_send_superdrops[i], MPI_UNSIGNED_LONG, i, 1, MPI_COMM_WORLD,
-                      exchange_requests.data() + comm_size + i);
-
-            MPI_Isend(superdrops_double_send_data.data() + double_send_displacements[i],
-                      double_send_counts[i], MPI_DOUBLE, i, 2, MPI_COMM_WORLD,
-                      exchange_requests.data() + comm_size * 2 + i);
-          }
-
-          // Checks whether something should be received from process i
-          if (per_process_recv_superdrops[i] > 0) {
-            MPI_Irecv(superdrops_uint_recv_data.data() + uint_recv_displacements[i],
-                      uint_recv_counts[i], MPI_UNSIGNED, i, 0, MPI_COMM_WORLD,
-                      exchange_requests.data() + (comm_size * 3) + i);
-
-            MPI_Irecv(superdrops_uint64_recv_data.data() + uint64_recv_displacements[i],
-                      per_process_recv_superdrops[i], MPI_UNSIGNED_LONG, i, 1, MPI_COMM_WORLD,
-                      exchange_requests.data() + (comm_size * 4) + i);
-
-            MPI_Irecv(superdrops_double_recv_data.data() + double_recv_displacements[i],
-                      double_recv_counts[i], MPI_DOUBLE, i, 2, MPI_COMM_WORLD,
-                      exchange_requests.data() + (comm_size * 5) + i);
-          }
-        }
-      }
-
-      MPI_Waitall(comm_size * 6, exchange_requests.data(), exchange_statuses.data());
-
-      for (unsigned int i = local_superdrops;
-           i < local_superdrops + total_superdrops_to_recv;
-           i++) {
-        int data_offset = i - local_superdrops;
-        totsupers[i].deserialize_components(superdrops_uint_recv_data.begin()   + data_offset * 2,
-                                            superdrops_uint64_recv_data.begin() + data_offset,
-                                            superdrops_double_recv_data.begin() +
-                                            data_offset * 5);
-
-        // Get the local gridbox index which contains the superdroplet
-        std::array<double, 3> drop_coords = {totsupers[i].get_coord3(),
-                                             totsupers[i].get_coord1(),
-                                             totsupers[i].get_coord2()};
-        unsigned int gridbox_index = domain_decomposition.get_local_bounding_gridbox(drop_coords);
-
-        // Since the coordinates have already been corrected in the sending
-        // process here just the gridbox index update is necessary
-        totsupers[i].set_sdgbxindex(gridbox_index);
-      }
-
-      // Reset all remaining non-used superdroplet spots
-      for (unsigned int i = local_superdrops + total_superdrops_to_recv;
-           i < totsupers.extent(0);
-           i++)
-        totsupers[i].set_sdgbxindex(LIMITVALUES::uintmax);
-
-      /* This guard is required because currently calling sort_supers twice,
-         with nothing in between, changes the results in the output */
-      if (comm_size > 1)
-        sort_supers(totsupers);
->>>>>>> ba4463a8
 
       const auto ngbxs = d_gbxs.extent(0);
       Kokkos::parallel_for(
@@ -379,6 +207,9 @@
   MPI_Comm_size(MPI_COMM_WORLD, &comm_size);
   MPI_Comm_rank(MPI_COMM_WORLD, &my_rank);
 
+  std::vector<MPI_Request> exchange_requests(comm_size * 6, MPI_REQUEST_NULL);
+  std::vector<MPI_Status> exchange_statuses(comm_size * 6);
+
   std::vector<int> per_process_send_superdrops(comm_size, 0);
   std::vector<int> per_process_recv_superdrops(comm_size, 0);
 
@@ -402,8 +233,7 @@
   size_t superdrop_index = totsupers.extent(0) - 1;
   Superdrop &drop = totsupers(superdrop_index);
 
-  // Go through superdrops from back to front and find how many should be sent and their
-  // indices
+  // Go through superdrops from back to front and find how many should be sent and their indices
   const auto ngbxs = d_gbxs.extent(0);
   while (drop.get_sdgbxindex() >= ngbxs) {
     if (drop.get_sdgbxindex() < LIMITVALUES::oob_gbxindex) {
@@ -436,8 +266,7 @@
   std::vector<uint64_t> superdrops_uint64_send_data(total_superdrops_to_send);
   std::vector<uint64_t> superdrops_uint64_recv_data(total_superdrops_to_recv);
 
-  // Calculate the send and receive counts and displacements for each of the target
-  // processes
+  // Calculate the send and receive counts and displacements for each of the target processes
   for (int i = 0; i < comm_size; i++) {
     double_send_counts[i] = per_process_send_superdrops[i] * 5;
     double_recv_counts[i] = per_process_recv_superdrops[i] * 5;
@@ -471,23 +300,41 @@
       send_superdrop_index++;
     }
 
-  // Exchange superdrops uint data
-  MPI_Alltoallv(superdrops_uint_send_data.data(), uint_send_counts.data(),
-                uint_send_displacements.data(), MPI_UNSIGNED, superdrops_uint_recv_data.data(),
-                uint_recv_counts.data(), uint_recv_displacements.data(), MPI_UNSIGNED,
-                MPI_COMM_WORLD);
-
-  // Exchange superdrops uint64 data
-  MPI_Alltoallv(superdrops_uint64_send_data.data(), per_process_send_superdrops.data(),
-                uint64_send_displacements.data(), MPI_UINT64_T, superdrops_uint64_recv_data.data(),
-                per_process_recv_superdrops.data(), uint64_recv_displacements.data(), MPI_UINT64_T,
-                MPI_COMM_WORLD);
-
-  // Exchange superdrops double data
-  MPI_Alltoallv(superdrops_double_send_data.data(), double_send_counts.data(),
-                double_send_displacements.data(), MPI_DOUBLE, superdrops_double_recv_data.data(),
-                double_recv_counts.data(), double_recv_displacements.data(), MPI_DOUBLE,
-                MPI_COMM_WORLD);
+  for (int i = 0; i < comm_size; i++) {
+    if (i != my_rank) {
+      // Checks whether something should be sent to process i
+      if (per_process_send_superdrops[i] > 0) {
+        MPI_Isend(superdrops_uint_send_data.data() + uint_send_displacements[i],
+                  uint_send_counts[i], MPI_UNSIGNED, i, 0, MPI_COMM_WORLD,
+                  exchange_requests.data() + i);
+
+        MPI_Isend(superdrops_uint64_send_data.data() + uint64_send_displacements[i],
+                  per_process_send_superdrops[i], MPI_UNSIGNED_LONG, i, 1, MPI_COMM_WORLD,
+                  exchange_requests.data() + comm_size + i);
+
+        MPI_Isend(superdrops_double_send_data.data() + double_send_displacements[i],
+                  double_send_counts[i], MPI_DOUBLE, i, 2, MPI_COMM_WORLD,
+                  exchange_requests.data() + comm_size * 2 + i);
+      }
+
+      // Checks whether something should be received from process i
+      if (per_process_recv_superdrops[i] > 0) {
+        MPI_Irecv(superdrops_uint_recv_data.data() + uint_recv_displacements[i],
+                  uint_recv_counts[i], MPI_UNSIGNED, i, 0, MPI_COMM_WORLD,
+                  exchange_requests.data() + (comm_size * 3) + i);
+
+        MPI_Irecv(superdrops_uint64_recv_data.data() + uint64_recv_displacements[i],
+                  per_process_recv_superdrops[i], MPI_UNSIGNED_LONG, i, 1, MPI_COMM_WORLD,
+                  exchange_requests.data() + (comm_size * 4) + i);
+
+        MPI_Irecv(superdrops_double_recv_data.data() + double_recv_displacements[i],
+                  double_recv_counts[i], MPI_DOUBLE, i, 2, MPI_COMM_WORLD,
+                  exchange_requests.data() + (comm_size * 5) + i);
+      }
+    }
+  }
+
+  MPI_Waitall(comm_size * 6, exchange_requests.data(), exchange_statuses.data());
 
   for (unsigned int i = local_superdrops; i < local_superdrops + total_superdrops_to_recv; i++) {
     int data_offset = i - local_superdrops;
